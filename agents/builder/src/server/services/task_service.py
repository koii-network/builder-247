--- conflicted
+++ resolved
@@ -10,13 +10,10 @@
 from src.workflows.mergeconflict.prompts import PROMPTS as CONFLICT_PROMPTS
 from src.workflows.task.prompts import PROMPTS as TASK_PROMPTS
 from src.utils.logging import logger, log_error
-<<<<<<< HEAD
-
-=======
 from dotenv import load_dotenv
 
 load_dotenv()
->>>>>>> cb761ec4
+
 
 def complete_todo(task_id, round_number, signature, staking_key, pub_key):
     """Handle task creation request."""
@@ -143,19 +140,12 @@
             return "Error: Submission not found"
 
     except requests.exceptions.RequestException as e:
-<<<<<<< HEAD
         log_error(e, context="Error submitting PR")
-=======
-        logger.error(f"Error submitting PR: {str(e)}")
->>>>>>> cb761ec4
         return "Error submitting PR"
 
 
 def consolidate_prs(task_id, round_number, signature, staking_key, pub_key):
     """Consolidate PRs from workers."""
-<<<<<<< HEAD
-    pass
-=======
 
     source_repo = fetch_source_repo(task_id, round_number)
 
@@ -213,5 +203,4 @@
         headers={"Content-Type": "application/json"},
     )
     response.raise_for_status()
-    return response.json()
->>>>>>> cb761ec4
+    return response.json()